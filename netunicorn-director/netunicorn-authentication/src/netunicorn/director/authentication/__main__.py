--- conflicted
+++ resolved
@@ -63,11 +63,7 @@
 
 
 if __name__ == "__main__":
-<<<<<<< HEAD
-    uvicorn.run(app, host="0.0.0.0", port=26516)
-=======
-    ip = os.environ.get("NETUNICORN_AUTHENTICATION_IP", "127.0.0.1")
+    ip = os.environ.get("NETUNICORN_AUTHENTICATION_IP", "0.0.0.0")
     port = int(os.environ.get("NETUNICORN_AUTHENTICATION_PORT", "26516"))
     logger.info(f"Starting gateway on {ip}:{port}")
-    uvicorn.run(app, host=ip, port=port)
->>>>>>> 0d7c07e9
+    uvicorn.run(app, host=ip, port=port)