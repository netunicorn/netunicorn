[project]
name = "netunicorn-executor"
<<<<<<< HEAD
version = "0.3.2"
=======
version = "0.4.0"
>>>>>>> 64d9aa7b
authors = [
    {name = "Roman Beltiukov", email = "rbeltiukov@ucsb.edu"},
]
description = "netunicorn executor module"
readme = "README.md"
requires-python = ">=3.8"
keywords = ["netunicorn"]
license = {text = "MIT"}
classifiers = [
    "Programming Language :: Python :: 3",
    "Programming Language :: Python :: 3.8",
    "Programming Language :: Python :: 3.9",
    "Programming Language :: Python :: 3.10",
    "Programming Language :: Python :: 3.11",
]
dependencies = [
    "cloudpickle",
    "requests",
    "netunicorn-base >= 0.4.0",
]

[tool.setuptools.packages.find]
where = ["src"]

[tool.mypy]
python_version = "3.8"
ignore_missing_imports = true
explicit_package_bases = true
strict = true
exclude = "tests"
mypy_path = "$MYPY_CONFIG_FILE_DIR/src"<|MERGE_RESOLUTION|>--- conflicted
+++ resolved
@@ -1,10 +1,6 @@
 [project]
 name = "netunicorn-executor"
-<<<<<<< HEAD
-version = "0.3.2"
-=======
 version = "0.4.0"
->>>>>>> 64d9aa7b
 authors = [
     {name = "Roman Beltiukov", email = "rbeltiukov@ucsb.edu"},
 ]
